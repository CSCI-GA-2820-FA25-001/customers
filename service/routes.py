--- conflicted
+++ resolved
@@ -69,7 +69,6 @@
         app.logger.exception("Unexpected error creating customer")
         return jsonify({"error": "Internal Server Error", "message": str(e)}), 500
 
-<<<<<<< HEAD
 @app.route("/customers/<int:customer_id>", methods=["GET"])
 def get_customer(customer_id: int):
     """Read a single customer by id"""
@@ -84,7 +83,7 @@
         return jsonify(status=404, error="Not Found", message="customer not found"), 404
 
     return jsonify(customer.serialize()), 200
-=======
+  
 @app.route("/customers", methods=["GET"])
 def list_customers():
     """Returns a list of all Customers"""
@@ -100,7 +99,6 @@
             "error": "Internal Server Error",
             "message": str(e)
         }), status.HTTP_500_INTERNAL_SERVER_ERROR
->>>>>>> 093fc63a
 
 #Error handlers
 @app.errorhandler(status.HTTP_400_BAD_REQUEST)
